use anyhow::anyhow;
use arrow::datatypes::ToByteSlice;
use arrow::error::ArrowError;
use arrow_array::{Array, StringArray};
use parquet::{
    arrow::array_reader::make_byte_array_reader,
    basic::{Encoding, Type},
    column::page::Page,
    compression::{create_codec, Codec, CodecOptionsBuilder},
    errors::ParquetError,
    file::{
        footer::{decode_footer, decode_metadata},
        metadata::ParquetMetaData,
        reader::*,
        statistics, FOOTER_SIZE,
    },
    format::{PageHeader, PageType},
    thrift::TSerializable,
    util::InMemoryPageIterator,
};
use thrift::protocol::TCompactInputProtocol;

use opendal::raw::oio::ReadExt;
use opendal::services::{Fs, S3};
use opendal::{Operator, Reader};

use bytes::Bytes;
use std::{convert::TryFrom, time::Instant};
use std::{
    fmt::Display,
    io::{self, Read, SeekFrom},
};

use futures::stream::{self, StreamExt};
use itertools::{izip, Itertools};
use std::collections::HashMap;
use std::{env, usize};
use tokio::{self};
use std::fmt;
use regex::Regex;

#[derive(Debug)]
pub enum MyError {
    ParquetError(ParquetError),
    OpendalError(opendal::Error),
    ThriftError(thrift::Error),
    // Add more variants for other errors or general cases
}

<<<<<<< HEAD
impl Display for MyError {
    fn fmt(&self, f: &mut std::fmt::Formatter<'_>) -> std::fmt::Result {
        match self {
            MyError::ParquetError(err) => write!(f, "Parquet error: {}", err),
            MyError::OpendalError(err) => write!(f, "Opendal error: {}", err),
            MyError::ThriftError(err) => write!(f, "Thrift error: {}", err),
        }
    }
}

impl From<ParquetError> for MyError {
=======
impl fmt::Display for MyError {
    fn fmt(&self, f: &mut fmt::Formatter<'_>) -> fmt::Result {
        match self {
            MyError::ParquetError(e) => write!(f, "Parquet error: {}", e),
            MyError::OpendalError(e) => write!(f, "Opendal error: {}", e),
            MyError::ThriftError(e) => write!(f, "Thrift error: {}", e),
            // Handle other cases appropriately
        }
    }
}

impl std::error::Error for MyError {}

impl From<ParquetError> for MyError{
>>>>>>> 3b4810a5
    fn from(e: ParquetError) -> Self {
        MyError::ParquetError(e)
    }
}

impl From<opendal::Error> for MyError {
    fn from(e: opendal::Error) -> Self {
        MyError::OpendalError(e)
    }
}

impl From<thrift::Error> for MyError {
    fn from(e: thrift::Error) -> Self {
        MyError::ThriftError(e)
    }
}

//dupilcate code for now
struct S3Builder(S3);

impl From<&str> for S3Builder {
    fn from(file: &str) -> Self {
        let mut builder = S3::default();
        let mut iter = file[5..].split("/");

        builder.bucket(iter.next().expect("malformed path"));
        // Set the region. This is required for some services, if you don't care about it, for example Minio service, just set it to "auto", it will be ignored.
        builder.region("us-west-2");
        builder.enable_virtual_host_style();
        builder.endpoint("");
        S3Builder(builder)
    }
}

struct FsBuilder(Fs);

impl From<&str> for FsBuilder {
    fn from(folder: &str) -> Self {
        let mut builder = Fs::default();
        // let current_path = env::current_dir().expect("no path");
        builder.root(folder);
        FsBuilder(builder)
    }
}

struct Operators(Operator);

impl From<S3Builder> for Operators {
    fn from(builder: S3Builder) -> Self {
        Operators(
            Operator::new(builder.0)
                .expect("S3 builder construction error")
                .finish(),
        )
    }
}

impl Operators {
    fn into_inner(self) -> Operator {
        self.0
    }
}

impl From<FsBuilder> for Operators {
    fn from(builder: FsBuilder) -> Self {
        Operators(
            Operator::new(builder.0)
                .expect("Fs Builder construction error")
                .finish(),
        )
    }
}

fn get_operator_from_file(file: &str) -> Result<Operator, MyError> {
    let mut operator = if file.starts_with("s3://") {
        Operators::from(S3Builder::from(file)).into_inner()
    } else {
        let current_path = env::current_dir().unwrap();
        Operators::from(FsBuilder::from(current_path.to_str().expect("no path"))).into_inner()
    };

    Ok(operator)
}

async fn parse_metadata(reader: &mut Reader, file_size: usize) -> Result<ParquetMetaData, MyError> {
    // check file is large enough to hold footer

    let mut footer = [0_u8; 8];

    reader.seek(SeekFrom::End(-8)).await.unwrap();
    reader.read(&mut footer).await.unwrap();

    let metadata_len = decode_footer(&footer)?;
    let footer_metadata_len = FOOTER_SIZE + metadata_len;

    if footer_metadata_len > file_size as usize {
        return Err(MyError::from(ParquetError::General(
            "Invalid Parquet file. Size is smaller than footer".to_string(),
        )));
    }

    let start = file_size as u64 - footer_metadata_len as u64;
    let mut bytes = vec![0_u8; metadata_len];
    reader.seek(SeekFrom::Start(start)).await.unwrap();
    reader.read(&mut bytes).await.unwrap();

    decode_metadata(bytes.to_byte_slice()).map_err(|e| MyError::from(e))
}

pub(crate) fn decode_page(
    page_header: PageHeader,
    buffer: Bytes,
    physical_type: Type,
    decompressor: Option<&mut Box<dyn Codec>>,
) -> Result<Page, MyError> {
    let mut offset: usize = 0;
    let mut can_decompress = true;

    if let Some(ref header_v2) = page_header.data_page_header_v2 {
        offset = (header_v2.definition_levels_byte_length + header_v2.repetition_levels_byte_length)
            as usize;
        // When is_compressed flag is missing the page is considered compressed
        can_decompress = header_v2.is_compressed.unwrap_or(true);
    }

    // TODO: page header could be huge because of statistics. We should set a
    // maximum page header size and abort if that is exceeded.
    let buffer = match decompressor {
        Some(decompressor) if can_decompress => {
            let uncompressed_size = page_header.uncompressed_page_size as usize;
            let mut decompressed = Vec::with_capacity(uncompressed_size);
            let compressed = &buffer.as_ref()[offset..];
            decompressed.extend_from_slice(&buffer.as_ref()[..offset]);
            decompressor.decompress(
                compressed,
                &mut decompressed,
                Some(uncompressed_size - offset),
            )?;

            if decompressed.len() != uncompressed_size {
                return Err(MyError::from(ParquetError::General(
                    "messed decompression".to_string(),
                )));
            }

            Bytes::from(decompressed)
        }
        _ => buffer,
    };

    let result = match page_header.type_ {
        PageType::DICTIONARY_PAGE => {
            let dict_header = page_header.dictionary_page_header.as_ref().ok_or_else(|| {
                ParquetError::General("Missing dictionary page header".to_string())
            })?;
            let is_sorted = dict_header.is_sorted.unwrap_or(false);
            Page::DictionaryPage {
                buf: buffer,
                num_values: dict_header.num_values as u32,
                encoding: Encoding::try_from(dict_header.encoding)?,
                is_sorted,
            }
        }
        PageType::DATA_PAGE => {
            let header = page_header
                .data_page_header
                .ok_or_else(|| ParquetError::General("Missing V1 data page header".to_string()))?;
            Page::DataPage {
                buf: buffer,
                num_values: header.num_values as u32,
                encoding: Encoding::try_from(header.encoding)?,
                def_level_encoding: Encoding::try_from(header.definition_level_encoding)?,
                rep_level_encoding: Encoding::try_from(header.repetition_level_encoding)?,
                statistics: statistics::from_thrift(physical_type, header.statistics)?,
            }
        }
        PageType::DATA_PAGE_V2 => {
            let header = page_header
                .data_page_header_v2
                .ok_or_else(|| ParquetError::General("Missing V2 data page header".to_string()))?;
            let is_compressed = header.is_compressed.unwrap_or(true);
            Page::DataPageV2 {
                buf: buffer,
                num_values: header.num_values as u32,
                encoding: Encoding::try_from(header.encoding)?,
                num_nulls: header.num_nulls as u32,
                num_rows: header.num_rows as u32,
                def_levels_byte_len: header.definition_levels_byte_length as u32,
                rep_levels_byte_len: header.repetition_levels_byte_length as u32,
                is_compressed,
                statistics: statistics::from_thrift(physical_type, header.statistics)?,
            }
        }
        _ => {
            // For unknown page type (e.g., INDEX_PAGE), skip and read next.
            unimplemented!("Page type {:?} is not supported", page_header.type_)
        }
    };

    Ok(result)
}

fn read_page_header<C: ChunkReader>(
    reader: &C,
    offset: u64,
) -> Result<(usize, PageHeader), MyError> {
    struct TrackedRead<R>(R, usize);

    impl<R: Read> Read for TrackedRead<R> {
        fn read(&mut self, buf: &mut [u8]) -> std::io::Result<usize> {
            let v = self.0.read(buf)?;
            self.1 += v;
            Ok(v)
        }
    }

    let input = reader.get_read(offset)?;
    let mut tracked = TrackedRead(input, 0);
    let mut prot = TCompactInputProtocol::new(&mut tracked);
    let header = PageHeader::read_from_in_protocol(&mut prot)?;
    Ok((tracked.1, header))
}

async fn parse_metadatas(
    file_paths: &Vec<String>,
    operator: Operator,
) -> HashMap<String, ParquetMetaData> {
    let iter = file_paths.iter().dedup();

    let handles = stream::iter(iter)
        .map(|file_path: &String| {
            let operator = operator.clone();
            let file_path = file_path.clone();
            tokio::spawn(async move {
                let file_size: u64 = operator
                    .clone()
                    .stat(&file_path)
                    .await
                    .map_err(|e| anyhow!("{:?}", e))
                    .unwrap()
                    .content_length();
                let mut reader: Reader = operator.clone().reader(&file_path).await.unwrap();

                let metadata = parse_metadata(&mut reader, file_size as usize)
                    .await
                    .unwrap();

                (file_path, metadata)
            })
        })
        .collect::<Vec<_>>()
        .await;
    let res = futures::future::join_all(handles).await;

    let mut metadatas = HashMap::new();

    for elem in res {
        let _ = match elem {
            Ok((k, v)) => metadatas.insert(k, v),
            Err(_) => None,
        };
    }

    metadatas
}

#[derive(Debug, Clone)]
pub struct ParquetLayout {
    pub num_row_groups: usize,
    pub dictionary_page_sizes: Vec<usize>, // 0 means no dict page
    pub data_page_sizes: Vec<usize>,
    pub data_page_offsets: Vec<usize>,
    pub data_page_num_rows: Vec<usize>,
    pub row_group_data_pages: Vec<usize>,
}

#[tokio::main]
pub async fn get_parquet_layout(
    column_index: usize,
    file_path: &str,
) -> Result<ParquetLayout, MyError> {
    let operator = get_operator_from_file(file_path)?;
    let file_size: u64 = operator.stat(file_path).await?.content_length();
    let mut reader: Reader = operator.clone().reader(file_path).await?;
    let metadata = parse_metadata(&mut reader, file_size as usize).await?;

    let mut parquet_layout = ParquetLayout {
        num_row_groups: metadata.num_row_groups(),
        dictionary_page_sizes: vec![],
        data_page_sizes: vec![],
        data_page_offsets: vec![],
        data_page_num_rows: vec![],
        row_group_data_pages: vec![],
    };

    for row_group in 0..metadata.num_row_groups() {
        let column = metadata.row_group(row_group).column(column_index);
        println!("{:?}", column.dictionary_page_offset());
        let mut start = column
            .dictionary_page_offset()
            .unwrap_or_else(|| column.data_page_offset()) as u64;
        let end = start + column.compressed_size() as u64;

        let mut total_data_pages: usize = 0;

        while start != end {
            let mut dict_page_bytes: Vec<u8> = Vec::new();
            reader.seek(SeekFrom::Start(start as u64)).await.unwrap();

            let header_len;
            let header;

            // we don't actually know the header length so repeat until thrift can do its thing
            loop {
                let mut attempt: Vec<u8> = vec![0; 5];
                reader.read(&mut attempt).await.unwrap();
                dict_page_bytes.append(&mut attempt);
                let result = read_page_header(&Bytes::from(dict_page_bytes.clone()), 0);

                match result {
                    Ok(result) => {
                        (header_len, header) = result;
                        break;
                    }
                    Err(e) => {
                        continue;
                    }
                }
            }

            let mut dictionary_page_size: usize = 0;

            if let Some(dictionary) = header.dictionary_page_header {
                println!(
                    "0 {} {} {}",
                    header.compressed_page_size, header.uncompressed_page_size, header_len
                );
                dictionary_page_size = header.compressed_page_size as usize + header_len;
            } else if let Some(data_page) = header.data_page_header {
                println!(
                    "1 {} {} {}",
                    header.compressed_page_size, header.uncompressed_page_size, header_len
                );
                parquet_layout
                    .data_page_sizes
                    .push(header.compressed_page_size as usize + header_len);
                parquet_layout.data_page_offsets.push(start as usize);
                parquet_layout
                    .data_page_num_rows
                    .push(data_page.num_values as usize);
                parquet_layout
                    .dictionary_page_sizes
                    .push(dictionary_page_size);
                total_data_pages += 1;
            } else if let Some(data_page) = header.data_page_header_v2 {
                println!(
                    "2 {} {} {}",
                    header.compressed_page_size, header.uncompressed_page_size, header_len
                );
                parquet_layout
                    .data_page_sizes
                    .push(header.compressed_page_size as usize + header_len);
                parquet_layout.data_page_offsets.push(start as usize);
                parquet_layout
                    .data_page_num_rows
                    .push(data_page.num_values as usize);
                parquet_layout
                    .dictionary_page_sizes
                    .push(dictionary_page_size);
                total_data_pages += 1;
            }
            start += header.compressed_page_size as u64 + header_len as u64;
        }

        parquet_layout.row_group_data_pages.push(total_data_pages);
    }

    Ok(parquet_layout)
}

#[derive(Debug, Clone)]
pub struct MatchResult {
    pub file_path: String,
    pub column_index: usize,
    pub row_group: usize,
    pub offset_in_row_group: usize,
    pub matched: String,
}

#[tokio::main]
pub async fn search_indexed_pages(
    query: String,
    column_index: usize,
    file_paths: Vec<String>,
    row_groups: Vec<usize>,
    page_offsets: Vec<u64>,
    page_sizes: Vec<usize>,
    dict_page_sizes: Vec<usize>, // 0 means no dict page
) -> Result<Vec<MatchResult>, MyError> {
    // current implementation might re-read dictionary pages, this should be optimized
    // we are assuming that all the files are either on disk or cloud.
    let operator = get_operator_from_file(&file_paths[0])?;
    let codec_options = CodecOptionsBuilder::default()
        .set_backward_compatible_lz4(false)
        .build();
    let re = Regex::new(&query).unwrap();

    let metadatas = parse_metadatas(&file_paths, operator.clone()).await;

    let iter = izip!(
        file_paths,
        row_groups,
        page_offsets,
        page_sizes,
        dict_page_sizes
    );

    let iter: Vec<tokio::task::JoinHandle<Vec<MatchResult>>> = stream::iter(iter)
        .map(
            |(file_path, row_group, page_offset, page_size, dict_page_size)| {
                // println!("{}", file_path);
                let column_descriptor = metadatas[&file_path]
                    .row_group(row_group)
                    .schema_descr()
                    .column(column_index);
                let compression_scheme = metadatas[&file_path]
                    .row_group(row_group)
                    .column(column_index)
                    .compression();
                let dict_page_offset = metadatas[&file_path]
                    .row_group(row_group)
                    .column(column_index)
                    .dictionary_page_offset();
                let mut codec = create_codec(compression_scheme, &codec_options)
                    .unwrap()
                    .unwrap();

                let operator = operator.clone();
                let re = re.clone();

                let handle = tokio::spawn(async move {
                    // println!("thread: {:?}", thread::current().id());
                    let mut pages: Vec<parquet::column::page::Page> = Vec::new();
                    let mut reader: Reader = operator.reader(&file_path).await.unwrap();
                    if dict_page_size > 0 {
                        let start = dict_page_offset.unwrap();
                        let mut dict_page_bytes = vec![0; dict_page_size];
                        reader.seek(SeekFrom::Start(start as u64)).await.unwrap();
                        reader.read(&mut dict_page_bytes).await.unwrap();
                        let dict_page_bytes = Bytes::from(dict_page_bytes);
                        let (dict_header_len, dict_header) =
                            read_page_header(&dict_page_bytes, 0).unwrap();
                        let dict_page = decode_page(
                            dict_header,
                            dict_page_bytes.slice(dict_header_len..dict_page_size),
                            Type::BYTE_ARRAY,
                            Some(&mut codec),
                        )
                        .unwrap();
                        pages.push(dict_page);
                    }

                    let mut page_bytes = vec![0; page_size];
                    reader.seek(SeekFrom::Start(page_offset)).await.unwrap();
                    reader.read(&mut page_bytes).await.unwrap();
                    let page_bytes = Bytes::from(page_bytes);
                    let (header_len, header) = read_page_header(&page_bytes, 0).unwrap();
                    let page: Page = decode_page(
                        header,
                        page_bytes.slice(header_len..page_size),
                        Type::BYTE_ARRAY,
                        Some(&mut codec),
                    )
                    .unwrap();
                    let num_values = page.num_values();

                    pages.push(page);
                    let page_iterator = InMemoryPageIterator::new(vec![pages]);
                    let mut array_reader = make_byte_array_reader(
                        Box::new(page_iterator),
                        column_descriptor.clone(),
                        None,
                    )
                    .unwrap();
                    let array = array_reader.next_batch(num_values as usize).unwrap();

                    let new_array = array
                        .as_any()
                        .downcast_ref::<StringArray>()
                        .ok_or_else(|| {
                            ArrowError::ParseError(
                                "Expects string array as first argument".to_string(),
                            )
                        })
                        .unwrap();

                    let mut match_results: Vec<MatchResult> = vec![];

                    for i in 0..new_array.len() {
                        if re.is_match(new_array.value(i)) {
                            match_results.push(MatchResult {
                                file_path: file_path.clone(),
                                column_index: column_index,
                                row_group: row_group,
                                offset_in_row_group: i,
                                matched: new_array.value(i).to_string(),
                            })
                        }
                    }
                    println!("{}", new_array.value(0));
                    // format!("{}", new_array.value(0))

                    match_results
                });

                handle
            },
        )
        .collect::<Vec<_>>()
        .await;

    let _res: Vec<std::prelude::v1::Result<Vec<MatchResult>, tokio::task::JoinError>> =
        futures::future::join_all(iter).await;
    let result: Result<Vec<MatchResult>, tokio::task::JoinError> =
        _res.into_iter().try_fold(Vec::new(), |mut acc, r| {
            r.map(|inner_vec| {
                acc.extend(inner_vec);
                acc
            })
        });

    result.map_err(|e| {
        // Here, you can convert `e` (a JoinError) into your custom error type.
        MyError::from(ParquetError::General(e.to_string()))
    })
}<|MERGE_RESOLUTION|>--- conflicted
+++ resolved
@@ -47,7 +47,6 @@
     // Add more variants for other errors or general cases
 }
 
-<<<<<<< HEAD
 impl Display for MyError {
     fn fmt(&self, f: &mut std::fmt::Formatter<'_>) -> std::fmt::Result {
         match self {
@@ -59,22 +58,7 @@
 }
 
 impl From<ParquetError> for MyError {
-=======
-impl fmt::Display for MyError {
-    fn fmt(&self, f: &mut fmt::Formatter<'_>) -> fmt::Result {
-        match self {
-            MyError::ParquetError(e) => write!(f, "Parquet error: {}", e),
-            MyError::OpendalError(e) => write!(f, "Opendal error: {}", e),
-            MyError::ThriftError(e) => write!(f, "Thrift error: {}", e),
-            // Handle other cases appropriately
-        }
-    }
-}
-
-impl std::error::Error for MyError {}
-
-impl From<ParquetError> for MyError{
->>>>>>> 3b4810a5
+
     fn from(e: ParquetError) -> Self {
         MyError::ParquetError(e)
     }
