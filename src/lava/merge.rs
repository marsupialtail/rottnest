--- conflicted
+++ resolved
@@ -17,7 +17,7 @@
 use crate::lava::plist::PList;
 
 struct PListChunkIterator {
-    reader : Reader,
+    reader : AsyncReader,
     current_offset_in_chunk: usize,
     current_chunk_offset: usize,
     current_chunk: Vec<Vec<u64>>,
@@ -29,7 +29,7 @@
 
 impl PListChunkIterator {
     // take ownership of the data structures
-    pub async fn new (mut reader: Reader, plist_offsets: Vec<u64>, plist_elems: Vec<u64>) -> Result<Self, LavaError> {
+    pub async fn new (mut reader: AsyncReader, plist_offsets: Vec<u64>, plist_elems: Vec<u64>) -> Result<Self, LavaError> {
         // read the first chunk
         reader.seek(SeekFrom::Start(plist_offsets[0])).await?;
         let mut buffer3: Vec<u8> = vec![0u8; (plist_offsets[1] - plist_offsets[0]) as usize];
@@ -76,11 +76,7 @@
 ) -> Result<(), LavaError> // hawaiian for lava condensation
 {
     // instantiate a list of readers from lava_files
-<<<<<<< HEAD
     // let mut readers: Vec<Reader> = Vec::with_capacity(lava_files.len());
-=======
-    let mut readers: Vec<AsyncReader> = Vec::with_capacity(lava_files.len());
->>>>>>> 39675467
     let mut decompressed_term_dictionaries: Vec<BufReader<Cursor<Vec<u8>>>> =
         Vec::with_capacity(lava_files.len());
     let mut file_sizes: Vec<u64> = Vec::with_capacity(lava_files.len());
