--- conflicted
+++ resolved
@@ -25,16 +25,12 @@
 arrow = { version = "51.0.0", default-features = false }
 tokenizers = { version = "0.15.2", features = ["http"] }
 whatlang = "0.16.4"
-<<<<<<< HEAD
-# opendal = { version = "0.46.0", features = ["services-s3"] }
-opendal = { version = "0.45.1"}
+
+opendal = { version = "0.46.0", features = ["services-s3", "services-fs"] }
 byteorder = "1.4"
 polars = { version = "0.39.2", features = ["parquet"] }
 polars-lazy = { version = "0.39.2", features = ["parquet"] }
 
-=======
-opendal = { version = "0.46.0", features= ["services-s3", "services-fs"] }
->>>>>>> 3723b358
 zstd = "0.13.0" # Check for the latest version of zstd crate
 serde = { version = "1.0", features = ["derive"] }
 bincode = "1.3" # For serialization and deserialization
