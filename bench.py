import rottnest
import pyarrow
from tqdm import tqdm
import polars
import sys

<<<<<<< HEAD
metadata = polars.read_parquet("bench.parquet")[:int(sys.argv[1])]
=======
metadata = polars.read_parquet("bench.parquet")[:10]
>>>>>>> 0cd9ca9b

# metadatas = []
# filenames = []
# for i in tqdm(range(10)):
#     filename = f"s3://redpajama-1t/c4/c4-train.0000{i}-of-01024.parquet"
#     x, y = rottnest.rottnest.get_parquet_layout("text", filename, "aws")
#     filenames.append(filename)
#     metadatas.append(y.metadata_bytes)

# polars.from_dict({"filename": filenames, "metadata_bytes": metadatas}).write_parquet("metadata.parquet")

file_metadata = polars.read_parquet("metadata.parquet")
file_metadata = {filename: metadata for filename, metadata in zip(file_metadata["filename"], file_metadata["metadata_bytes"])}

result = pyarrow.chunked_array(rottnest.rottnest.read_indexed_pages("text", ["s3://redpajama-1t/" + i for i in metadata["filename"].to_list()], 
                                                                    [0] * len(metadata["filename"]),
                                                                    metadata["page_offset_right"].to_list(), 
                                                                    metadata["page_byte_size"].to_list(), 
                                                                    [0] * len(metadata["filename"]), 
                                                                    "aws",
                                                                    file_metadata,
                                                                    False))

print(len(result))<|MERGE_RESOLUTION|>--- conflicted
+++ resolved
@@ -4,11 +4,7 @@
 import polars
 import sys
 
-<<<<<<< HEAD
 metadata = polars.read_parquet("bench.parquet")[:int(sys.argv[1])]
-=======
-metadata = polars.read_parquet("bench.parquet")[:10]
->>>>>>> 0cd9ca9b
 
 # metadatas = []
 # filenames = []
